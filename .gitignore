# Docker project generated files to ignore
#  if you want to ignore files created by your editor/tools,
#  please consider a global .gitignore https://help.github.com/articles/ignoring-files
.vagrant*
bin
docker/docker
.*.swp
a.out
*.orig
build_src
.flymake*
.idea
.DS_Store
docs/_build
docs/_static
docs/_templates
.gopath/
.dotcloud
*.test
bundles/
.hg/
.git/
<<<<<<< HEAD
data
=======
vendor/pkg/
pyenv
>>>>>>> cdc07f7d
<|MERGE_RESOLUTION|>--- conflicted
+++ resolved
@@ -20,9 +20,6 @@
 bundles/
 .hg/
 .git/
-<<<<<<< HEAD
 data
-=======
 vendor/pkg/
-pyenv
->>>>>>> cdc07f7d
+pyenv